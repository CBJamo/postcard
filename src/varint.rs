--- conflicted
+++ resolved
@@ -1,4 +1,5 @@
-<<<<<<< HEAD
+use serde::{Deserialize, Serialize, Serializer};
+
 pub const fn varint_max<T: Sized>() -> usize {
     const BITS_PER_BYTE: usize = 8;
     const BITS_PER_VARINT_BYTE: usize = 7;
@@ -25,35 +26,6 @@
             out[i] |= 0x80;
         } else {
             return &mut out[..=i];
-=======
-use serde::{Deserialize, Serialize, Serializer};
-
-/// A wrapper type that exists as a `usize` at rest, but is serialized
-/// to or deserialized from a varint.
-#[derive(Debug)]
-#[cfg_attr(feature = "use-defmt", derive(defmt::Format))]
-pub struct VarintUsize(pub usize);
-
-/// Type alias for the largest buffer needed to store
-/// a `usize` varint as bytes
-///
-/// NOTE: This size is different depending on your target
-/// platform! For 32 bit platforms, this will be [u8; 5].
-/// For 64 bit platforms, this will be [u8; 10].
-pub type VarintBuf = [u8; VarintUsize::varint_usize_max()];
-
-impl VarintUsize {
-    pub fn to_buf<'a, 'b>(&'a self, out: &'b mut VarintBuf) -> &'b mut [u8] {
-        let mut value = self.0;
-        for i in 0..Self::varint_usize_max() {
-            out[i] = (value & 0x7F) as u8;
-            value >>= 7;
-            if value != 0 {
-                out[i] |= 0x80;
-            } else {
-                return &mut out[..=i];
-            }
->>>>>>> efb83c04
         }
     }
     debug_assert_eq!(value, 0);
@@ -120,11 +92,8 @@
             return &mut out[..=i];
         }
     }
-<<<<<<< HEAD
     debug_assert_eq!(value, 0);
     &mut out[..]
-}
-=======
 }
 
 /// Type wrapper that disables varint serialization/deserialization
@@ -173,5 +142,4 @@
     };
 }
 
-impl_fixint![i16, i32, i64, i128, u16, u32, u64, u128];
->>>>>>> efb83c04
+impl_fixint![i16, i32, i64, i128, u16, u32, u64, u128];